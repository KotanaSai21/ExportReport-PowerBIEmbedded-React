--- conflicted
+++ resolved
@@ -4759,534 +4759,6 @@
 	/***/ }),
 	/* 24 */
 	/***/ (function(module, exports, __webpack_require__) {
-<<<<<<< HEAD
-
-		var __extends = (this && this.__extends) || (function () {
-		    var extendStatics = Object.setPrototypeOf ||
-		        ({ __proto__: [] } instanceof Array && function (d, b) { d.__proto__ = b; }) ||
-		        function (d, b) { for (var p in b) if (b.hasOwnProperty(p)) d[p] = b[p]; };
-		    return function (d, b) {
-		        extendStatics(d, b);
-		        function __() { this.constructor = d; }
-		        d.prototype = b === null ? Object.create(b) : (__.prototype = b.prototype, new __());
-		    };
-		})();
-		Object.defineProperty(exports, "__esModule", { value: true });
-		var multipleFieldsValidator_1 = __webpack_require__(4);
-		var typeValidator_1 = __webpack_require__(2);
-		var CustomThemeValidator = /** @class */ (function (_super) {
-		    __extends(CustomThemeValidator, _super);
-		    function CustomThemeValidator() {
-		        return _super !== null && _super.apply(this, arguments) || this;
-		    }
-		    CustomThemeValidator.prototype.validate = function (input, path, field) {
-		        if (input == null) {
-		            return null;
-		        }
-		        var errors = _super.prototype.validate.call(this, input, path, field);
-		        if (errors) {
-		            return errors;
-		        }
-		        var fields = [
-		            {
-		                field: "themeJson",
-		                validators: [new typeValidator_1.ObjectValidator()]
-		            }
-		        ];
-		        var multipleFieldsValidator = new multipleFieldsValidator_1.MultipleFieldsValidator(fields);
-		        return multipleFieldsValidator.validate(input, path, field);
-		    };
-		    return CustomThemeValidator;
-		}(typeValidator_1.ObjectValidator));
-		exports.PageLayoutValidator = PageLayoutValidator;
-
-
-	/***/ }),
-	/* 25 */
-	/***/ (function(module, exports, __webpack_require__) {
-
-		var __extends = (this && this.__extends) || (function () {
-		    var extendStatics = Object.setPrototypeOf ||
-		        ({ __proto__: [] } instanceof Array && function (d, b) { d.__proto__ = b; }) ||
-		        function (d, b) { for (var p in b) if (b.hasOwnProperty(p)) d[p] = b[p]; };
-		    return function (d, b) {
-		        extendStatics(d, b);
-		        function __() { this.constructor = d; }
-		        d.prototype = b === null ? Object.create(b) : (__.prototype = b.prototype, new __());
-		    };
-		})();
-		Object.defineProperty(exports, "__esModule", { value: true });
-		var validator_1 = __webpack_require__(1);
-		var multipleFieldsValidator_1 = __webpack_require__(4);
-		var typeValidator_1 = __webpack_require__(2);
-		var DatasetBindingValidator = /** @class */ (function (_super) {
-		    __extends(DatasetBindingValidator, _super);
-		    function DatasetBindingValidator() {
-		        return _super !== null && _super.apply(this, arguments) || this;
-		    }
-		    DatasetBindingValidator.prototype.validate = function (input, path, field) {
-		        if (input == null) {
-		            return null;
-		        }
-		        var errors = _super.prototype.validate.call(this, input, path, field);
-		        if (errors) {
-		            return errors;
-		        }
-		        var fields = [
-		            {
-		                field: "datasetId",
-		                validators: [validator_1.Validators.fieldRequiredValidator, validator_1.Validators.stringValidator]
-		            }
-		        ];
-		        var multipleFieldsValidator = new multipleFieldsValidator_1.MultipleFieldsValidator(fields);
-		        return multipleFieldsValidator.validate(input, path, field);
-		    };
-		    return DatasetBindingValidator;
-		}(typeValidator_1.ObjectValidator));
-		exports.ExportDataRequestValidator = ExportDataRequestValidator;
-
-
-	/***/ }),
-	/* 20 */
-	/***/ (function(module, exports, __webpack_require__) {
-
-		var __extends = (this && this.__extends) || (function () {
-		    var extendStatics = Object.setPrototypeOf ||
-		        ({ __proto__: [] } instanceof Array && function (d, b) { d.__proto__ = b; }) ||
-		        function (d, b) { for (var p in b) if (b.hasOwnProperty(p)) d[p] = b[p]; };
-		    return function (d, b) {
-		        extendStatics(d, b);
-		        function __() { this.constructor = d; }
-		        d.prototype = b === null ? Object.create(b) : (__.prototype = b.prototype, new __());
-		    };
-		})();
-		Object.defineProperty(exports, "__esModule", { value: true });
-		var validator_1 = __webpack_require__(1);
-		var multipleFieldsValidator_1 = __webpack_require__(4);
-		var typeValidator_1 = __webpack_require__(2);
-		var typeValidator_2 = __webpack_require__(2);
-		var VisualSelectorValidator = /** @class */ (function (_super) {
-		    __extends(VisualSelectorValidator, _super);
-		    function VisualSelectorValidator() {
-		        return _super !== null && _super.apply(this, arguments) || this;
-		    }
-		    VisualSelectorValidator.prototype.validate = function (input, path, field) {
-		        if (input == null) {
-		            return null;
-		        }
-		        var errors = _super.prototype.validate.call(this, input, path, field);
-		        if (errors) {
-		            return errors;
-		        }
-		        var fields = [
-		            {
-		                // Not required for this selector only - Backward compatibility
-		                field: "$schema",
-		                validators: [validator_1.Validators.stringValidator, new typeValidator_2.SchemaValidator("http://powerbi.com/product/schema#visualSelector")]
-		            },
-		            {
-		                field: "visualName",
-		                validators: [validator_1.Validators.fieldRequiredValidator, validator_1.Validators.stringValidator]
-		            }
-		        ];
-		        var multipleFieldsValidator = new multipleFieldsValidator_1.MultipleFieldsValidator(fields);
-		        return multipleFieldsValidator.validate(input, path, field);
-		    };
-		    return VisualSelectorValidator;
-		}(typeValidator_1.ObjectValidator));
-		exports.VisualSelectorValidator = VisualSelectorValidator;
-		var VisualTypeSelectorValidator = /** @class */ (function (_super) {
-		    __extends(VisualTypeSelectorValidator, _super);
-		    function VisualTypeSelectorValidator() {
-		        return _super !== null && _super.apply(this, arguments) || this;
-		    }
-		    VisualTypeSelectorValidator.prototype.validate = function (input, path, field) {
-		        if (input == null) {
-		            return null;
-		        }
-		        var errors = _super.prototype.validate.call(this, input, path, field);
-		        if (errors) {
-		            return errors;
-		        }
-		        var fields = [
-		            {
-		                field: "$schema",
-		                validators: [validator_1.Validators.fieldRequiredValidator, validator_1.Validators.stringValidator, new typeValidator_2.SchemaValidator("http://powerbi.com/product/schema#visualTypeSelector")]
-		            },
-		            {
-		                field: "visualType",
-		                validators: [validator_1.Validators.fieldRequiredValidator, validator_1.Validators.stringValidator]
-		            }
-		        ];
-		        var multipleFieldsValidator = new multipleFieldsValidator_1.MultipleFieldsValidator(fields);
-		        return multipleFieldsValidator.validate(input, path, field);
-		    };
-		    return VisualTypeSelectorValidator;
-		}(typeValidator_1.ObjectValidator));
-		exports.VisualTypeSelectorValidator = VisualTypeSelectorValidator;
-		var SlicerTargetSelectorValidator = /** @class */ (function (_super) {
-		    __extends(SlicerTargetSelectorValidator, _super);
-		    function SlicerTargetSelectorValidator() {
-		        return _super !== null && _super.apply(this, arguments) || this;
-		    }
-		    SlicerTargetSelectorValidator.prototype.validate = function (input, path, field) {
-		        if (input == null) {
-		            return null;
-		        }
-		        var errors = _super.prototype.validate.call(this, input, path, field);
-		        if (errors) {
-		            return errors;
-		        }
-		        var fields = [
-		            {
-		                field: "$schema",
-		                validators: [validator_1.Validators.fieldRequiredValidator, validator_1.Validators.stringValidator, new typeValidator_2.SchemaValidator("http://powerbi.com/product/schema#slicerTargetSelector")]
-		            },
-		            {
-		                field: "target",
-		                validators: [validator_1.Validators.fieldRequiredValidator, validator_1.Validators.slicerTargetValidator]
-		            }
-		        ];
-		        var multipleFieldsValidator = new multipleFieldsValidator_1.MultipleFieldsValidator(fields);
-		        return multipleFieldsValidator.validate(input, path, field);
-		    };
-		    return SlicerTargetSelectorValidator;
-		}(typeValidator_1.ObjectValidator));
-		exports.SlicerTargetSelectorValidator = SlicerTargetSelectorValidator;
-
-
-	/***/ }),
-	/* 21 */
-	/***/ (function(module, exports, __webpack_require__) {
-
-		var __extends = (this && this.__extends) || (function () {
-		    var extendStatics = Object.setPrototypeOf ||
-		        ({ __proto__: [] } instanceof Array && function (d, b) { d.__proto__ = b; }) ||
-		        function (d, b) { for (var p in b) if (b.hasOwnProperty(p)) d[p] = b[p]; };
-		    return function (d, b) {
-		        extendStatics(d, b);
-		        function __() { this.constructor = d; }
-		        d.prototype = b === null ? Object.create(b) : (__.prototype = b.prototype, new __());
-		    };
-		})();
-		Object.defineProperty(exports, "__esModule", { value: true });
-		var validator_1 = __webpack_require__(1);
-		var multipleFieldsValidator_1 = __webpack_require__(4);
-		var typeValidator_1 = __webpack_require__(2);
-		var SlicerValidator = /** @class */ (function (_super) {
-		    __extends(SlicerValidator, _super);
-		    function SlicerValidator() {
-		        return _super !== null && _super.apply(this, arguments) || this;
-		    }
-		    SlicerValidator.prototype.validate = function (input, path, field) {
-		        if (input == null) {
-		            return null;
-		        }
-		        var errors = _super.prototype.validate.call(this, input, path, field);
-		        if (errors) {
-		            return errors;
-		        }
-		        var fields = [
-		            {
-		                field: "selector",
-		                validators: [validator_1.Validators.fieldRequiredValidator, validator_1.Validators.slicerSelectorValidator]
-		            },
-		            {
-		                field: "state",
-		                validators: [validator_1.Validators.fieldRequiredValidator, validator_1.Validators.slicerStateValidator]
-		            }
-		        ];
-		        var multipleFieldsValidator = new multipleFieldsValidator_1.MultipleFieldsValidator(fields);
-		        return multipleFieldsValidator.validate(input, path, field);
-		    };
-		    return SlicerValidator;
-		}(typeValidator_1.ObjectValidator));
-		exports.SlicerValidator = SlicerValidator;
-		var SlicerStateValidator = /** @class */ (function (_super) {
-		    __extends(SlicerStateValidator, _super);
-		    function SlicerStateValidator() {
-		        return _super !== null && _super.apply(this, arguments) || this;
-		    }
-		    SlicerStateValidator.prototype.validate = function (input, path, field) {
-		        if (input == null) {
-		            return null;
-		        }
-		        var errors = _super.prototype.validate.call(this, input, path, field);
-		        if (errors) {
-		            return errors;
-		        }
-		        var fields = [
-		            {
-		                field: "filters",
-		                validators: [validator_1.Validators.filtersArrayValidator]
-		            }
-		        ];
-		        var multipleFieldsValidator = new multipleFieldsValidator_1.MultipleFieldsValidator(fields);
-		        return multipleFieldsValidator.validate(input, path, field);
-		    };
-		    return SlicerStateValidator;
-		}(typeValidator_1.ObjectValidator));
-		exports.SlicerStateValidator = SlicerStateValidator;
-
-
-	/***/ }),
-	/* 22 */
-	/***/ (function(module, exports, __webpack_require__) {
-
-		var __extends = (this && this.__extends) || (function () {
-		    var extendStatics = Object.setPrototypeOf ||
-		        ({ __proto__: [] } instanceof Array && function (d, b) { d.__proto__ = b; }) ||
-		        function (d, b) { for (var p in b) if (b.hasOwnProperty(p)) d[p] = b[p]; };
-		    return function (d, b) {
-		        extendStatics(d, b);
-		        function __() { this.constructor = d; }
-		        d.prototype = b === null ? Object.create(b) : (__.prototype = b.prototype, new __());
-		    };
-		})();
-		Object.defineProperty(exports, "__esModule", { value: true });
-		var validator_1 = __webpack_require__(1);
-		var multipleFieldsValidator_1 = __webpack_require__(4);
-		var typeValidator_1 = __webpack_require__(2);
-		var VisualSettingsValidator = /** @class */ (function (_super) {
-		    __extends(VisualSettingsValidator, _super);
-		    function VisualSettingsValidator() {
-		        return _super !== null && _super.apply(this, arguments) || this;
-		    }
-		    VisualSettingsValidator.prototype.validate = function (input, path, field) {
-		        if (input == null) {
-		            return null;
-		        }
-		        var errors = _super.prototype.validate.call(this, input, path, field);
-		        if (errors) {
-		            return errors;
-		        }
-		        var fields = [
-		            {
-		                field: "visualHeaders",
-		                validators: [validator_1.Validators.visualHeadersValidator]
-		            },
-		        ];
-		        var multipleFieldsValidator = new multipleFieldsValidator_1.MultipleFieldsValidator(fields);
-		        return multipleFieldsValidator.validate(input, path, field);
-		    };
-		    return VisualSettingsValidator;
-		}(typeValidator_1.ObjectValidator));
-		exports.VisualSettingsValidator = VisualSettingsValidator;
-		var VisualHeaderSettingsValidator = /** @class */ (function (_super) {
-		    __extends(VisualHeaderSettingsValidator, _super);
-		    function VisualHeaderSettingsValidator() {
-		        return _super !== null && _super.apply(this, arguments) || this;
-		    }
-		    VisualHeaderSettingsValidator.prototype.validate = function (input, path, field) {
-		        if (input == null) {
-		            return null;
-		        }
-		        var errors = _super.prototype.validate.call(this, input, path, field);
-		        if (errors) {
-		            return errors;
-		        }
-		        var fields = [
-		            {
-		                field: "visible",
-		                validators: [validator_1.Validators.booleanValidator]
-		            }
-		        ];
-		        var multipleFieldsValidator = new multipleFieldsValidator_1.MultipleFieldsValidator(fields);
-		        return multipleFieldsValidator.validate(input, path, field);
-		    };
-		    return VisualHeaderSettingsValidator;
-		}(typeValidator_1.ObjectValidator));
-		exports.VisualHeaderSettingsValidator = VisualHeaderSettingsValidator;
-		var VisualHeaderValidator = /** @class */ (function (_super) {
-		    __extends(VisualHeaderValidator, _super);
-		    function VisualHeaderValidator() {
-		        return _super !== null && _super.apply(this, arguments) || this;
-		    }
-		    VisualHeaderValidator.prototype.validate = function (input, path, field) {
-		        if (input == null) {
-		            return null;
-		        }
-		        var errors = _super.prototype.validate.call(this, input, path, field);
-		        if (errors) {
-		            return errors;
-		        }
-		        var fields = [
-		            {
-		                field: "settings",
-		                validators: [validator_1.Validators.fieldRequiredValidator, validator_1.Validators.visualHeaderSettingsValidator]
-		            },
-		            {
-		                field: "selector",
-		                validators: [validator_1.Validators.visualHeaderSelectorValidator]
-		            },
-		        ];
-		        var multipleFieldsValidator = new multipleFieldsValidator_1.MultipleFieldsValidator(fields);
-		        return multipleFieldsValidator.validate(input, path, field);
-		    };
-		    return VisualHeaderValidator;
-		}(typeValidator_1.ObjectValidator));
-		exports.VisualHeaderValidator = VisualHeaderValidator;
-
-
-	/***/ }),
-	/* 23 */
-	/***/ (function(module, exports, __webpack_require__) {
-
-		var __extends = (this && this.__extends) || (function () {
-		    var extendStatics = Object.setPrototypeOf ||
-		        ({ __proto__: [] } instanceof Array && function (d, b) { d.__proto__ = b; }) ||
-		        function (d, b) { for (var p in b) if (b.hasOwnProperty(p)) d[p] = b[p]; };
-		    return function (d, b) {
-		        extendStatics(d, b);
-		        function __() { this.constructor = d; }
-		        d.prototype = b === null ? Object.create(b) : (__.prototype = b.prototype, new __());
-		    };
-		})();
-		Object.defineProperty(exports, "__esModule", { value: true });
-		var validator_1 = __webpack_require__(1);
-		var multipleFieldsValidator_1 = __webpack_require__(4);
-		var typeValidator_1 = __webpack_require__(2);
-		var CommandsSettingsValidator = /** @class */ (function (_super) {
-		    __extends(CommandsSettingsValidator, _super);
-		    function CommandsSettingsValidator() {
-		        return _super !== null && _super.apply(this, arguments) || this;
-		    }
-		    CommandsSettingsValidator.prototype.validate = function (input, path, field) {
-		        if (input == null) {
-		            return null;
-		        }
-		        var errors = _super.prototype.validate.call(this, input, path, field);
-		        if (errors) {
-		            return errors;
-		        }
-		        var fields = [
-		            {
-		                field: "copy",
-		                validators: [validator_1.Validators.singleCommandSettingsValidator]
-		            },
-		            {
-		                field: "drill",
-		                validators: [validator_1.Validators.singleCommandSettingsValidator]
-		            },
-		            {
-		                field: "drillthrough",
-		                validators: [validator_1.Validators.singleCommandSettingsValidator]
-		            },
-		            {
-		                field: "expandCollapse",
-		                validators: [validator_1.Validators.singleCommandSettingsValidator]
-		            },
-		            {
-		                field: "exportData",
-		                validators: [validator_1.Validators.singleCommandSettingsValidator]
-		            },
-		            {
-		                field: "includeExclude",
-		                validators: [validator_1.Validators.singleCommandSettingsValidator]
-		            },
-		            {
-		                field: "removeVisual",
-		                validators: [validator_1.Validators.singleCommandSettingsValidator]
-		            },
-		            {
-		                field: "search",
-		                validators: [validator_1.Validators.singleCommandSettingsValidator]
-		            },
-		            {
-		                field: "seeData",
-		                validators: [validator_1.Validators.singleCommandSettingsValidator]
-		            },
-		            {
-		                field: "sort",
-		                validators: [validator_1.Validators.singleCommandSettingsValidator]
-		            },
-		            {
-		                field: "spotlight",
-		                validators: [validator_1.Validators.singleCommandSettingsValidator]
-		            },
-		        ];
-		        var multipleFieldsValidator = new multipleFieldsValidator_1.MultipleFieldsValidator(fields);
-		        return multipleFieldsValidator.validate(input, path, field);
-		    };
-		    return CommandsSettingsValidator;
-		}(typeValidator_1.ObjectValidator));
-		exports.CommandsSettingsValidator = CommandsSettingsValidator;
-		var SingleCommandSettingsValidator = /** @class */ (function (_super) {
-		    __extends(SingleCommandSettingsValidator, _super);
-		    function SingleCommandSettingsValidator() {
-		        return _super !== null && _super.apply(this, arguments) || this;
-		    }
-		    SingleCommandSettingsValidator.prototype.validate = function (input, path, field) {
-		        if (input == null) {
-		            return null;
-		        }
-		        var errors = _super.prototype.validate.call(this, input, path, field);
-		        if (errors) {
-		            return errors;
-		        }
-		        var fields = [
-		            {
-		                field: "displayOption",
-		                validators: [validator_1.Validators.fieldRequiredValidator, validator_1.Validators.commandDisplayOptionValidator]
-		            },
-		            {
-		                field: "selector",
-		                validators: [validator_1.Validators.visualCommandSelectorValidator]
-		            },
-		        ];
-		        var multipleFieldsValidator = new multipleFieldsValidator_1.MultipleFieldsValidator(fields);
-		        return multipleFieldsValidator.validate(input, path, field);
-		    };
-		    return SingleCommandSettingsValidator;
-		}(typeValidator_1.ObjectValidator));
-		exports.SingleCommandSettingsValidator = SingleCommandSettingsValidator;
-
-
-	/***/ }),
-	/* 24 */
-	/***/ (function(module, exports, __webpack_require__) {
-
-		var __extends = (this && this.__extends) || (function () {
-		    var extendStatics = Object.setPrototypeOf ||
-		        ({ __proto__: [] } instanceof Array && function (d, b) { d.__proto__ = b; }) ||
-		        function (d, b) { for (var p in b) if (b.hasOwnProperty(p)) d[p] = b[p]; };
-		    return function (d, b) {
-		        extendStatics(d, b);
-		        function __() { this.constructor = d; }
-		        d.prototype = b === null ? Object.create(b) : (__.prototype = b.prototype, new __());
-		    };
-		})();
-		Object.defineProperty(exports, "__esModule", { value: true });
-		var multipleFieldsValidator_1 = __webpack_require__(4);
-		var typeValidator_1 = __webpack_require__(2);
-		var CustomThemeValidator = /** @class */ (function (_super) {
-		    __extends(CustomThemeValidator, _super);
-		    function CustomThemeValidator() {
-		        return _super !== null && _super.apply(this, arguments) || this;
-		    }
-		    CustomThemeValidator.prototype.validate = function (input, path, field) {
-		        if (input == null) {
-		            return null;
-		        }
-		        var errors = _super.prototype.validate.call(this, input, path, field);
-		        if (errors) {
-		            return errors;
-		        }
-		        var fields = [
-		            {
-		                field: "themeJson",
-		                validators: [new typeValidator_1.ObjectValidator()]
-		            }
-		        ];
-		        var multipleFieldsValidator = new multipleFieldsValidator_1.MultipleFieldsValidator(fields);
-		        return multipleFieldsValidator.validate(input, path, field);
-		    };
-		    return CustomThemeValidator;
-		}(typeValidator_1.ObjectValidator));
-		exports.CustomThemeValidator = CustomThemeValidator;
-
-
-=======
 	
 	var __extends = (this && this.__extends) || (function () {
 	    var extendStatics = function (d, b) {
@@ -5331,7 +4803,6 @@
 	exports.CustomThemeValidator = CustomThemeValidator;
 	
 	
->>>>>>> 1fd618d7
 	/***/ }),
 	/* 25 */
 	/***/ (function(module, exports, __webpack_require__) {
@@ -6387,66 +5858,6 @@
 	        };
 	        return this.page.report.service.hpm.post("/report/pages/" + this.page.name + "/visuals/" + this.name + "/exportData", exportDataRequestBody, { uid: this.page.report.config.uniqueId }, this.page.report.iframe.contentWindow)
 	            .then(function (response) { return response.body; }, function (response) {
-	            throw response.body;
-	        });
-	    };
-	    /**
-	     * Set slicer state.
-	     * Works only for visuals of type slicer.
-	     * @param state: A new state which contains the slicer filters.
-	     * ```javascript
-	     * visual.setSlicerState()
-	     *  .then(() => { ... });
-	     * ```
-	     */
-	    VisualDescriptor.prototype.setSlicerState = function (state) {
-	        return this.page.report.service.hpm.put("/report/pages/" + this.page.name + "/visuals/" + this.name + "/slicer", state, { uid: this.page.report.config.uniqueId }, this.page.report.iframe.contentWindow)
-	            .catch(function (response) {
-	            throw response.body;
-	        });
-	    };
-	    /**
-	     * Get slicer state.
-	     * Works only for visuals of type slicer.
-	     *
-	     * ```javascript
-	     * visual.getSlicerState()
-	     *  .then(state => { ... });
-	     * ```
-	     *
-	     * @returns {(Promise<models.ISlicerState>)}
-	     */
-	    VisualDescriptor.prototype.getSlicerState = function () {
-	        return this.page.report.service.hpm.get("/report/pages/" + this.page.name + "/visuals/" + this.name + "/slicer", { uid: this.page.report.config.uniqueId }, this.page.report.iframe.contentWindow)
-	            .then(function (response) { return response.body; }, function (response) {
-	            throw response.body;
-	        });
-	    };
-	    /**
-	     * Clone existing visual to a new instance.
-	     *
-	     * @returns {(Promise<models.ICloneVisualResponse>)}
-	     */
-	    VisualDescriptor.prototype.clone = function (request) {
-	        if (request === void 0) { request = {}; }
-	        return this.page.report.service.hpm.post("/report/pages/" + this.page.name + "/visuals/" + this.name + "/clone", request, { uid: this.page.report.config.uniqueId }, this.page.report.iframe.contentWindow)
-	            .then(function (response) { return response.body; }, function (response) {
-	            throw response.body;
-	        });
-	    };
-	    /**
-	     * Sort a visual by dataField and direction.
-	     *
-	     * @param request: Sort by visual request.
-	     *
-	     * ```javascript
-	     * visual.sortBy(request)
-	     *  .then(() => { ... });
-	     * ```
-	     */
-	    VisualDescriptor.prototype.sortBy = function (request) {
-	        return this.page.report.service.hpm.put("/report/pages/" + this.page.name + "/visuals/" + this.name + "/sortBy", request, { uid: this.page.report.config.uniqueId }, this.page.report.iframe.contentWindow)
-	            .catch(function (response) {
 	            throw response.body;
 	        });
 	    };
