﻿<?xml version="1.0" encoding="utf-8"?>
<!--
  For more information on how to configure your ASP.NET application, please visit
  http://go.microsoft.com/fwlink/?LinkId=301880
  -->
<configuration>
  <configSections>
    <!-- For more information on Entity Framework configuration, visit http://go.microsoft.com/fwlink/?LinkID=237468 -->
<<<<<<< HEAD
    <section name="entityFramework" type="System.Data.Entity.Internal.ConfigFile.EntityFrameworkSection, EntityFramework, Version=6.0.0.0, Culture=neutral, PublicKeyToken=b77a5c561934e089" requirePermission="false"/>
    <section name="ServicePrincipal" type="System.Configuration.NameValueSectionHandler" />
    <section name="MasterUser" type="System.Configuration.NameValueSectionHandler" />
  </configSections>

  <appSettings>
=======
    <section name="entityFramework" type="System.Data.Entity.Internal.ConfigFile.EntityFrameworkSection, EntityFramework, Version=6.0.0.0, Culture=neutral, PublicKeyToken=b77a5c561934e089" requirePermission="false" />
  </configSections>
  <appSettings file="Cloud.config">
>>>>>>> 70a959cb
    <add key="webpages:Version" value="3.0.0.0" />
    <add key="webpages:Enabled" value="false" />
    <add key="ClientValidationEnabled" value="true" />
    <add key="UnobtrusiveJavaScriptEnabled" value="true" />
<<<<<<< HEAD

    <!-- Two possible Autentication method: 
          - For authentication with master user credential choose MasterUser as AuthenticationType.
          - For authentication with app secret choose MasterUser as ServicePrincipal
        -->
    <add key="AuthenticationType" value="MasterUser" />
    <!-- Common configuration properties for both authentication types -->
    <add key="applicationId" value="" />
    <add key="workspaceId" value=""/>
    <!-- The id of the report to embed. If empty, will use the first report in group -->
    <add key="reportId" value=""/>

    <!-- Fill Tenant ID in authorityUrl-->
    <add key="authorityUrl" value="https://login.microsoftonline.com/Fill_Tenant_ID/oauth2/authorize" />
    <add key="resourceUrl" value="https://analysis.windows.net/powerbi/api" />
    <add key="apiUrl" value="https://api.powerbi.com/" />
    <add key="embedUrlBase" value="https://app.powerbi.com/" />
  </appSettings>

  <MasterUser>
    <!-- Note: Do NOT leave your credentials on code. Save them in secure place. -->
    <add key="pbiUsername" value=""/>
    <add key="pbiPassword" value=""/>
  </MasterUser>

  <ServicePrincipal>
    <!-- Note: Do NOT leave your app secret on code. Save it in secure place. -->
    <add key="applicationSecret" value="" />
  </ServicePrincipal>
  
=======
    <add key="applicationId" value="" />
    <add key="workspaceId" value="" />
    <!-- The id of the report to embed. If empty, will use the first report in group -->
    <add key="reportId" value="" />
    <!-- Note: Do NOT leave your credentials on code. Save them in secure place. -->
    <add key="pbiUsername" value="" />
    <add key="pbiPassword" value="" />
  </appSettings>
>>>>>>> 70a959cb
  <!--
    For a description of web.config changes see http://go.microsoft.com/fwlink/?LinkId=235367.

    The following attributes can be set on the <httpRuntime> tag.
      <system.Web>
        <httpRuntime targetFramework="4.6.1" />
      </system.Web>
  -->
  <system.web>
    <authentication mode="None" />
    <compilation debug="true" targetFramework="4.6.1" />
    <httpRuntime targetFramework="4.6.1" />
  </system.web>
  <system.webServer>
    <modules>
      <remove name="FormsAuthentication" />
    </modules>
  </system.webServer>
  <runtime>
    <assemblyBinding xmlns="urn:schemas-microsoft-com:asm.v1">
      <dependentAssembly>
        <assemblyIdentity name="Microsoft.Owin.Security" publicKeyToken="31bf3856ad364e35" />
        <bindingRedirect oldVersion="0.0.0.0-3.0.1.0" newVersion="3.0.1.0" />
      </dependentAssembly>
      <dependentAssembly>
        <assemblyIdentity name="Microsoft.Owin.Security.OAuth" publicKeyToken="31bf3856ad364e35" />
        <bindingRedirect oldVersion="0.0.0.0-3.0.1.0" newVersion="3.0.1.0" />
      </dependentAssembly>
      <dependentAssembly>
        <assemblyIdentity name="Microsoft.Owin.Security.Cookies" publicKeyToken="31bf3856ad364e35" />
        <bindingRedirect oldVersion="0.0.0.0-3.0.1.0" newVersion="3.0.1.0" />
      </dependentAssembly>
      <dependentAssembly>
        <assemblyIdentity name="Microsoft.Owin" publicKeyToken="31bf3856ad364e35" />
        <bindingRedirect oldVersion="0.0.0.0-3.0.1.0" newVersion="3.0.1.0" />
      </dependentAssembly>
      <dependentAssembly>
        <assemblyIdentity name="Newtonsoft.Json" culture="neutral" publicKeyToken="30ad4fe6b2a6aeed" />
        <bindingRedirect oldVersion="0.0.0.0-12.0.0.0" newVersion="12.0.0.0" />
      </dependentAssembly>
      <dependentAssembly>
        <assemblyIdentity name="System.Web.Optimization" publicKeyToken="31bf3856ad364e35" />
        <bindingRedirect oldVersion="1.0.0.0-1.1.0.0" newVersion="1.1.0.0" />
      </dependentAssembly>
      <dependentAssembly>
        <assemblyIdentity name="WebGrease" publicKeyToken="31bf3856ad364e35" />
        <bindingRedirect oldVersion="0.0.0.0-1.5.2.14234" newVersion="1.5.2.14234" />
      </dependentAssembly>
      <dependentAssembly>
        <assemblyIdentity name="System.Web.Helpers" publicKeyToken="31bf3856ad364e35" />
        <bindingRedirect oldVersion="1.0.0.0-3.0.0.0" newVersion="3.0.0.0" />
      </dependentAssembly>
      <dependentAssembly>
        <assemblyIdentity name="System.Web.Mvc" publicKeyToken="31bf3856ad364e35" />
        <bindingRedirect oldVersion="1.0.0.0-5.2.3.0" newVersion="5.2.3.0" />
      </dependentAssembly>
      <dependentAssembly>
        <assemblyIdentity name="System.Web.WebPages" publicKeyToken="31bf3856ad364e35" />
        <bindingRedirect oldVersion="1.0.0.0-3.0.0.0" newVersion="3.0.0.0" />
      </dependentAssembly>
    </assemblyBinding>
  </runtime>
  <entityFramework>
    <defaultConnectionFactory type="System.Data.Entity.Infrastructure.LocalDbConnectionFactory, EntityFramework">
      <parameters>
        <parameter value="mssqllocaldb" />
      </parameters>
    </defaultConnectionFactory>
    <providers>
      <provider invariantName="System.Data.SqlClient" type="System.Data.Entity.SqlServer.SqlProviderServices, EntityFramework.SqlServer" />
    </providers>
  </entityFramework>
  <system.codedom>
    <compilers>
      <compiler language="c#;cs;csharp" extension=".cs" type="Microsoft.CodeDom.Providers.DotNetCompilerPlatform.CSharpCodeProvider, Microsoft.CodeDom.Providers.DotNetCompilerPlatform, Version=2.0.1.0, Culture=neutral, PublicKeyToken=31bf3856ad364e35" warningLevel="4" compilerOptions="/langversion:default /nowarn:1659;1699;1701" />
      <compiler language="vb;vbs;visualbasic;vbscript" extension=".vb" type="Microsoft.CodeDom.Providers.DotNetCompilerPlatform.VBCodeProvider, Microsoft.CodeDom.Providers.DotNetCompilerPlatform, Version=2.0.1.0, Culture=neutral, PublicKeyToken=31bf3856ad364e35" warningLevel="4" compilerOptions="/langversion:default /nowarn:41008 /define:_MYTYPE=\&quot;Web\&quot; /optionInfer+" />
    </compilers>
  </system.codedom>
</configuration><|MERGE_RESOLUTION|>--- conflicted
+++ resolved
@@ -6,23 +6,16 @@
 <configuration>
   <configSections>
     <!-- For more information on Entity Framework configuration, visit http://go.microsoft.com/fwlink/?LinkID=237468 -->
-<<<<<<< HEAD
     <section name="entityFramework" type="System.Data.Entity.Internal.ConfigFile.EntityFrameworkSection, EntityFramework, Version=6.0.0.0, Culture=neutral, PublicKeyToken=b77a5c561934e089" requirePermission="false"/>
     <section name="ServicePrincipal" type="System.Configuration.NameValueSectionHandler" />
     <section name="MasterUser" type="System.Configuration.NameValueSectionHandler" />
   </configSections>
 
   <appSettings>
-=======
-    <section name="entityFramework" type="System.Data.Entity.Internal.ConfigFile.EntityFrameworkSection, EntityFramework, Version=6.0.0.0, Culture=neutral, PublicKeyToken=b77a5c561934e089" requirePermission="false" />
-  </configSections>
-  <appSettings file="Cloud.config">
->>>>>>> 70a959cb
     <add key="webpages:Version" value="3.0.0.0" />
     <add key="webpages:Enabled" value="false" />
     <add key="ClientValidationEnabled" value="true" />
     <add key="UnobtrusiveJavaScriptEnabled" value="true" />
-<<<<<<< HEAD
 
     <!-- Two possible Autentication method: 
           - For authentication with master user credential choose MasterUser as AuthenticationType.
@@ -53,16 +46,6 @@
     <add key="applicationSecret" value="" />
   </ServicePrincipal>
   
-=======
-    <add key="applicationId" value="" />
-    <add key="workspaceId" value="" />
-    <!-- The id of the report to embed. If empty, will use the first report in group -->
-    <add key="reportId" value="" />
-    <!-- Note: Do NOT leave your credentials on code. Save them in secure place. -->
-    <add key="pbiUsername" value="" />
-    <add key="pbiPassword" value="" />
-  </appSettings>
->>>>>>> 70a959cb
   <!--
     For a description of web.config changes see http://go.microsoft.com/fwlink/?LinkId=235367.
 
